#include <ctype.h>
#include <stdio.h>
#include <stdlib.h>
#include <unistd.h>
#include <errno.h>
#include <string.h>
#include <assert.h>

#include "common.h"
#include "buffer.h"
#include "list.h"

struct _Buffer
{
	Byte *data; //the current data (at first points to buff, but by enlargement might point to some enlarged buffer
	Byte *buff; //the original buffer as allocated when buffer created
	size_t buff_size; //original buffer size
	size_t position;
	int limit;
<<<<<<< HEAD
	int capacity;
=======
	int capacity; //current capacity
>>>>>>> 3a945fb6
};

Buffer *Buffer_new(size_t size)
{
	Buffer *buffer = Alloc_alloc_T(Buffer);
	buffer->buff_size = size;
	buffer->buff = Alloc_alloc(size);
	buffer->data = buffer->buff;
	buffer->position = 0;
	buffer->capacity = size;
	buffer->limit = buffer->capacity;
#ifndef NDEBUG
	Buffer_fill(buffer, (Byte)0xEA);
#endif
	return buffer;
}

void Buffer_fill(Buffer *buffer, Byte b)
{
	for(int i = 0; i < buffer->capacity; i++) {
		buffer->buff[i] = b;
	}
}

void Buffer_clear(Buffer *buffer)
{
	if(buffer->capacity > buffer->buff_size) {
		DEBUG(("Clearing enlarged buffer\n"));
		Alloc_free(buffer->data, buffer->capacity);
	}
	buffer->data = buffer->buff;
	buffer->position = 0;
<<<<<<< HEAD
	buffer->limit = buffer->capacity;
=======
	buffer->limit = buffer->buff_size;
	buffer->capacity = buffer->buff_size;
>>>>>>> 3a945fb6
}

int Buffer_free(Buffer *buffer)
{
	Alloc_free(buffer->buff, buffer->capacity);
	DEBUG(("dealloc Buffer\n"));
	Alloc_free_T(buffer, Buffer);
	return 0;
}


Byte *Buffer_data(Buffer *buffer)
{
	return buffer->data;
}

int Buffer_dump(Buffer *buffer, int limit)
{
	int i, j;
	if(limit == -1) {
		limit = buffer->capacity;
	}
	printf("buffer cap: %d, limit: %d, pos: %d\n", buffer->capacity, buffer->limit, buffer->position);
	for(i = 0; i < limit; i+=16) {
		for(j = 0; j < 16; j++) {
			printf("%02X ", ((unsigned char *)buffer->data)[i + j]);
		}
		for(j = 0; j < 16; j++) {
			int c = ((unsigned char *)buffer->data)[i + j];
			if(isprint(c)) {
				printf("%c", c);
			}
			else {
				printf(".");
			}
		}
		printf("\n");
	}
	return 0;
}

int Buffer_remaining(Buffer *buffer)
{
    return (buffer->limit - buffer->position);
}

size_t Buffer_position(Buffer *buffer)
{
	return buffer->position;
}

int Buffer_set_position(Buffer *buffer, size_t position)
{
	buffer->position = position;
	return 0;
}

int Buffer_set_limit(Buffer *buffer, int limit)
{
	buffer->limit = limit;
	return 0;
}

int Buffer_ensure_remaining(Buffer *buffer, int min_remaining)
{
	assert(buffer->limit == buffer->capacity);
	while(Buffer_remaining(buffer) < min_remaining) {
		buffer->limit *= 2;
	}
	assert(buffer->limit >= buffer->capacity);
	if(buffer->limit > buffer->capacity) {
		if(buffer->capacity == buffer->buff_size) {
			DEBUG(("growing buffer first time, new cap: %d, old cap: %d\n", buffer->limit, buffer->capacity));
			buffer->data = Alloc_alloc(buffer->limit);
			memcpy(buffer->data, buffer->buff, buffer->capacity);
		}
		else {
			DEBUG(("growing buffer second or more time, new cap: %d, old cap: %d\n", buffer->limit, buffer->capacity));
			buffer->data = Alloc_realloc(buffer->data, buffer->limit, buffer->capacity);
		}
		buffer->capacity = buffer->limit;
	}
	assert(buffer->limit == buffer->capacity);
	return Buffer_remaining(buffer);
}

size_t Buffer_send(Buffer *buffer, int fd)
{
	DEBUG(("Buffer_send fd: %d, position: %d, limit: %d, remaining: %d\n", fd, buffer->position, buffer->limit, Buffer_remaining(buffer)));
	size_t bytes_written = write(fd, buffer->data + buffer->position, Buffer_remaining(buffer));
	DEBUG(("Buffer_send fd: %d, bytes_written: %d\n", fd, bytes_written));
	if(bytes_written != -1) {
		buffer->position += bytes_written;
	}
	return bytes_written;
}

size_t Buffer_recv(Buffer *buffer, int fd)
{
	Buffer_ensure_remaining(buffer, (buffer->capacity * 256) / 2048); //make sure we have still 1/8 remaining
	DEBUG(("Buffer_recv fd: %d, position: %d, limit: %d, remaining: %d\n", fd, buffer->position, buffer->limit, Buffer_remaining(buffer)));
	size_t bytes_read = read(fd, buffer->data + buffer->position, Buffer_remaining(buffer));
	DEBUG(("Buffer_recv fd: %d, bytes_read: %d\n", fd, bytes_read));
	if(bytes_read != -1) {
		buffer->position += bytes_read;
	}
	return bytes_read;
}

int Buffer_flip(Buffer *buffer)
{
	buffer->limit = buffer->position;
	buffer->position = 0;
	return 0;
}

int Buffer_write(Buffer *buffer, const char *data, size_t len)
{
	Buffer_ensure_remaining(buffer, len);
	memcpy(buffer->data + buffer->position, data, len);
	buffer->position += len;
	return 0;
}
<|MERGE_RESOLUTION|>--- conflicted
+++ resolved
@@ -17,11 +17,7 @@
 	size_t buff_size; //original buffer size
 	size_t position;
 	int limit;
-<<<<<<< HEAD
-	int capacity;
-=======
 	int capacity; //current capacity
->>>>>>> 3a945fb6
 };
 
 Buffer *Buffer_new(size_t size)
@@ -54,12 +50,8 @@
 	}
 	buffer->data = buffer->buff;
 	buffer->position = 0;
-<<<<<<< HEAD
-	buffer->limit = buffer->capacity;
-=======
 	buffer->limit = buffer->buff_size;
 	buffer->capacity = buffer->buff_size;
->>>>>>> 3a945fb6
 }
 
 int Buffer_free(Buffer *buffer)
