<?php

define("RT_ERROR", -1);
define("RT_NONE", 0);
define("RT_OK", 1);
define("RT_BULK_NIL", 2);
define("RT_BULK", 3);
define("RT_MULTIBULK_NIL", 4);
define("RT_MULTIBULK", 5);
define("RT_INTEGER", 6);

$ip = "127.0.0.1";
//$ip = "192.168.13.92";

$libredis = Libredis();

function test_ketama() {
    global $libredis;
    $ketama = $libredis->create_ketama();
    $ketama->add_server("10.0.1.1", 11211, 600);
    $ketama->add_server("10.0.1.2", 11211, 300);
    $ketama->add_server("10.0.1.3", 11211, 200);
    $ketama->add_server("10.0.1.4", 11211, 350);
    $ketama->add_server("10.0.1.5", 11211, 1000);
    $ketama->add_server("10.0.1.6", 11211, 800);
    $ketama->add_server("10.0.1.7", 11211, 950);
    $ketama->add_server("10.0.1.8", 11211, 100);
    
    $ketama->create_continuum();
    $ordinal = $ketama->get_server("piet5234");
	echo "ord: ", $ordinal, PHP_EOL;
	echo "addr: ", $ketama->get_server_addr($ordinal), PHP_EOL;
	
	//test speed of creating continuum:
    $start = microtime(true);
	$N = 1000;
	for($j = 0; $j < $N; $j++) {
    	$ketama = $libredis->create_ketama();
    	$M = 100;
    	for($i = 0; $i < $M; $i++) {
    	   $ketama->add_server("10.0.1.$i", 11211, 100);
    	}
        $ketama->create_continuum();
	}
	
    $end = microtime(true);
    echo "speed creating $N times a continuum for $M servers: ", ($end - $start) / $N, PHP_EOL;
}


function mget($keys, $ketama) {
    global $libredis;
	$batches = array();
	$batch_keys = array();
    //add all keys to batches
    foreach($keys as $key) {
        $server_ordinal = $ketama->get_server($key);
        if(!isset($batches[$server_ordinal])) {
            $batch = $libredis->create_batch("MGET");
            $batches[$server_ordinal] = $batch;
    	}
    	else {
    		$batch = $batches[$server_ordinal];
		}
        $batch->write(" $key");
        $batch_keys[$server_ordinal][] = $key;
    }
    //finalize batches, add them to executor
    $executor = $libredis->create_executor();
    foreach($batches as $server_ordinal=>$batch) {
        $batch->write("\r\n", 1);
        $server_addr = $ketama->get_server_addr($server_ordinal);
		$connection = $libredis->get_connection($server_addr);	
        $executor->add($connection, $batch);
    }
    //execute in parallel until all complete
	$executor->execute(500);
    //build up results
    $results = array();
    foreach($batches as $server_ordinal=>$batch) {
    	//read the single multibulk reply
	    $batch->next_reply($mb_reply_type, $mb_reply_value, $mb_reply_length);
	    if(RT_ERROR != $mb_reply_type) {
	        //read the individual bulk replies in the multibulk reply
    	    foreach($batch_keys[$server_ordinal] as $key) {
        	    $batch->next_reply($reply_type, $reply_value, $reply_length);
        	    if(RT_BULK == $reply_type) {
        	       $results[$key] = $reply_value;
        	    }
    		}
	    }
	}
	
	return $results;
}

function test_mget()
{
    global $libredis; 
    global $ip;
    $ketama = $libredis->create_ketama();
    $ketama->add_server($ip, 6379, 100);
    $ketama->add_server($ip, 6380, 100);
    $ketama->create_continuum();

    //$N = 200000;
    $N = 20000;
    $M = 200;
    
    $connection1 = $libredis->get_connection("$ip:6379");;
    $connection2 = $libredis->get_connection("$ip:6380");
    $keys = array();
    for($i = 0; $i < $M; $i++) {
        $key = "piet$i";
        $value = "blaat$i";
        $connection1->set($key, $value);
        $connection2->set($key, $value);
        $keys[] = $key;
    }
    
    $start = microtime(true);
    for($i = 0; $i < $N; $i++) {
        mget($keys, $ketama);
        //print_r(mget($keys, $ketama));
        //echo $i, PHP_EOL;
    }
    $end = microtime(true);
    echo "per/sec ", $N * $M / ($end - $start), PHP_EOL;
    echo "msec per mget ", ($end - $start) / $N * 1000.0, PHP_EOL;
}

function test_simple() {
	
    global $libredis;
    global $ip;
	
    $connection = $libredis->get_connection("$ip:6379");
	$key = 'library';
	
	for($i = 0; $i < 1; $i++) {
        $batch = $libredis->create_batch("GET $key\r\n", 1);
        $executor = $libredis->create_executor();
        $executor->add($connection, $batch);
        $executor->execute(400);
        $batch->next_reply($reply_type, $reply_value, $reply_length);
		print_r($reply_value);
        echo gettype($reply_value), PHP_EOL;
	}
}

function test_leak() {
    global $libredis;
    $batches = array();
    $ketamas = array();
    $executors = array();
    for($i = 0; $i < 100; $i++) {
        $batches[] = $libredis->create_batch("GET $key\r\n", 1);
        $ketama[] = $libredis->create_ketama();
        $executors[] = $libredis->create_executor();
    }
    $x = new Blaat();
    //throw new Exception("piet");
}

function test_destroy() {
    global $libredis;
    $connection = $libredis->get_connection("$ip:6379");
    $connection = $libredis->get_connection("$ip:6379");
    $connection = $libredis->get_connection("$ip:6379");
}

function test_integer_reply()
{
    global $libredis;
    global $ip;
	$connection = $libredis->get_connection("$ip:6379");
	$batch = $libredis->create_batch("INCR incr_test\r\n", 1);
	$connection->execute($batch);
	while($level = $batch->next_reply($reply_type, $reply_value, $reply_length)) {
		echo "start", PHP_EOL;
		echo "\ttype ", $reply_type, PHP_EOL;
		echo "\tval ", $reply_value, " (", gettype($reply_value), ")", PHP_EOL;
		echo "\tlen ", $reply_length, PHP_EOL;
		echo "\tlevel ", $level, PHP_EOL;
		echo "end", PHP_EOL;
	}
}

function test_connections()
{
    global $libredis;
    for($i = 0; $i < 10; $i++) {    
        $connection1 = $libredis->get_connection("$ip:6379");
        $connection2 = $libredis->get_connection("$ip:6380");
    }
}

function test_convenience()
{
    global $libredis;
    global $ip;
    
<<<<<<< HEAD
=======
    //assert(false);
    
>>>>>>> d64953d5
    $connection = $libredis->get_connection("$ip:6379");
    $connection->set("piet", "test12345");
    $connection->get("piet");

    $batch = $libredis->create_batch();
    $batch->set("blaat", "aap");
    $batch->set("joop", "blaat");
    $connection = $libredis->get_connection("$ip:6379");
    $connection->execute($batch);
    while($batch->next_reply($reply_type, $reply_value, $reply_length)) {
        echo $reply_value, PHP_EOL;    
    }//
    $batch = $libredis->create_batch();
    $batch->get("blaat");
    $batch->get("joop");
    $connection->execute($batch);
    while($batch->next_reply($reply_type, $reply_value, $reply_length)) {
        echo $reply_value, PHP_EOL;    
    }
}

//test_ketama();
//test_simple();
//test_leak();
test_mget();
//test_destroy();
//test_integer_reply();
//test_connections();
test_convenience();
//echo "done...!", PHP_EOL;

?><|MERGE_RESOLUTION|>--- conflicted
+++ resolved
@@ -200,11 +200,6 @@
     global $libredis;
     global $ip;
     
-<<<<<<< HEAD
-=======
-    //assert(false);
-    
->>>>>>> d64953d5
     $connection = $libredis->get_connection("$ip:6379");
     $connection->set("piet", "test12345");
     $connection->get("piet");
